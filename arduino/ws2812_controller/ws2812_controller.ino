#include <Arduino.h>
#include <ESP8266WiFi.h>
#include <WebSocketsServer.h>
#include <Hash.h>
#include <WiFiUdp.h>
#include "ws2812_i2s.h"

// Set this to the number of LEDs in your LED strip
<<<<<<< HEAD
#define NUM_LEDS 50
=======
#define NUM_LEDS 60
// Maximum number of packets to hold in the buffer. Don't change this.
>>>>>>> 3504d0b9
#define BUFFER_LEN 1024
#define PRINT_FPS 1

// Wifi and socket settings
const char* ssid     = "YOUR_WIFI_SSID";
const char* password = "YOUR_WIFI_PASSWORD";
unsigned int localPort = 7777;
char packetBuffer[BUFFER_LEN];

// LED strip
static WS2812 ledstrip;
static Pixel_t pixels[NUM_LEDS];
WiFiUDP port;

// Network information
// IP must match the IP in config.py
IPAddress ip(192, 168, 0, 150);
// Set gateway to your router's gateway
IPAddress gateway(192, 168, 0, 1);
IPAddress subnet(255, 255, 255, 0);

void setup() {
    Serial.begin(115200);
    WiFi.config(ip, gateway, subnet);
    WiFi.begin(ssid, password);
    Serial.println("");
    // Connect to wifi and print the IP address over serial
    while (WiFi.status() != WL_CONNECTED) {
        delay(500);
        Serial.print(".");
    }
    Serial.println("");
    Serial.print("Connected to ");
    Serial.println(ssid);
    Serial.print("IP address: ");
    Serial.println(WiFi.localIP());
    port.begin(localPort);
    ledstrip.init(NUM_LEDS);
}

uint8_t N = 0;
#ifdef PRINT_FPS
    int fpsCounter = 0;
    int secondTimer = 0;
#endif

void loop() {
    // Read data over socket
    int packetSize = port.parsePacket();
    // If packets have been received, interpret the command
    if (packetSize) {
      int len = port.read(packetBuffer, BUFFER_LEN);
        for(int i = 0; i < len; i+=4){
            packetBuffer[len] = 0;
            N = packetBuffer[i];
            pixels[N].R = (uint8_t)packetBuffer[i+1];
            pixels[N].G = (uint8_t)packetBuffer[i+2];
            pixels[N].B = (uint8_t)packetBuffer[i+3];
        } 
      ledstrip.show(pixels);
      
      if(PRINT_FPS == 1)
      {
        Serial.print("*");
        fpsCounter++;
      }
  }
 if(PRINT_FPS == 1){
  if(millis() - secondTimer >= 1000)
  {
    secondTimer = millis();

    Serial.printf("FPS: %d\n", fpsCounter);
    fpsCounter = 0;
  }
 }
}<|MERGE_RESOLUTION|>--- conflicted
+++ resolved
@@ -6,12 +6,9 @@
 #include "ws2812_i2s.h"
 
 // Set this to the number of LEDs in your LED strip
-<<<<<<< HEAD
-#define NUM_LEDS 50
-=======
+
 #define NUM_LEDS 60
 // Maximum number of packets to hold in the buffer. Don't change this.
->>>>>>> 3504d0b9
 #define BUFFER_LEN 1024
 #define PRINT_FPS 1
 
